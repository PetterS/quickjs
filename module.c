#include <Python.h>
#include <time.h>

#include "third-party/quickjs.h"

// Node of Python callable that the context needs to keep available.
typedef struct PythonCallableNode PythonCallableNode;
struct PythonCallableNode {
	PyObject *obj;
	// Internal ID of the callable function. "magic" is QuickJS terminology.
	int magic;
	PythonCallableNode *next;
};

// Keeps track of the time if we are using a time limit.
typedef struct {
	clock_t start;
	clock_t limit;
} InterruptData;

// The data of the type _quickjs.Context.
typedef struct {
	PyObject_HEAD JSRuntime *runtime;
	JSContext *context;
	int has_time_limit;
	clock_t time_limit;
<<<<<<< HEAD
	PyObject* module_loader;
=======
	// Used when releasing the GIL.
	PyThreadState *thread_state;
	InterruptData interrupt_data;
	// NULL-terminated singly linked list of callable Python objects that we need to keep alive.
	PythonCallableNode *python_callables;
>>>>>>> 5dab7263
} ContextData;

// The data of the type _quickjs.Object.
typedef struct {
	PyObject_HEAD;
	ContextData *context;
	JSValue object;
} ObjectData;

// The exception raised by this module.
static PyObject *JSException = NULL;
static PyObject *StackOverflow = NULL;
// Converts a JSValue to a Python object.
//
// Takes ownership of the JSValue and will deallocate it (refcount reduced by 1).
static PyObject *quickjs_to_python(ContextData *context_obj, JSValue value);

<<<<<<< HEAD
// Keeps track of the time if we are using a time limit.
typedef struct {
	clock_t start;
	clock_t limit;
} InterruptData;

static JSModuleDef *js_module_loader(JSContext *ctx,
                              const char *module_name, void *opaque) {
    ContextData* context = (ContextData*) opaque;
	JSModuleDef* module = NULL;
	if (context->module_loader == NULL || !PyCallable_Check(context->module_loader)) {
		JS_ThrowReferenceError(ctx, "Could not load module \"%s\": no loader.", module_name);
		return NULL;
	} else {
		PyObject* result = PyObject_CallFunction(context->module_loader, "s", module_name);

		if (result == NULL) {
			JS_ThrowReferenceError(ctx, "Could not load module \"%s\": loader failed.", module_name);	
		} else if (!PyUnicode_Check(result)) {
			JS_ThrowReferenceError(ctx, "Could not load module \"%s\": loader did not return a string.", module_name);
		} else {
			const char* code =  PyUnicode_AsUTF8(result);
			JSValue js_value = JS_Eval(ctx, code, strlen(code), module_name, JS_EVAL_TYPE_MODULE | JS_EVAL_FLAG_COMPILE_ONLY);
			if (!JS_IsException(js_value)) {
				module = JS_VALUE_GET_PTR(js_value);
        		JS_FreeValue(ctx, js_value);
			}			
		}

		Py_XDECREF(result);
	}
    return module;
}

=======
>>>>>>> 5dab7263
// Returns nonzero if we should stop due to a time limit.
static int js_interrupt_handler(JSRuntime *rt, void *opaque) {
	InterruptData *data = opaque;
	if (clock() - data->start >= data->limit) {
		return 1;
	} else {
		return 0;
	}
}

// Sets up a context and an InterruptData struct if the context has a time limit.
static void setup_time_limit(ContextData *context, InterruptData *interrupt_data) {
	if (context->has_time_limit) {
		JS_SetInterruptHandler(context->runtime, js_interrupt_handler, interrupt_data);
		interrupt_data->limit = context->time_limit;
		interrupt_data->start = clock();
	}
}

// Restores the context if the context has a time limit.
static void teardown_time_limit(ContextData *context) {
	if (context->has_time_limit) {
		JS_SetInterruptHandler(context->runtime, NULL, NULL);
	}
}

// This method is always called in a context before running JS code in QuickJS. It sets up time
// limites, releases the GIL etc.
static void prepare_call_js(ContextData *context) {
	// We release the GIL in order to speed things up for certain use cases.
	assert(!context->thread_state);
	context->thread_state = PyEval_SaveThread();
	setup_time_limit(context, &context->interrupt_data);
}

// This method is called right after returning from running JS code. Aquires the GIL etc.
static void end_call_js(ContextData *context) {
	teardown_time_limit(context);
	assert(context->thread_state);
	PyEval_RestoreThread(context->thread_state);
	context->thread_state = NULL;
}

// Called when Python is called again from inside QuickJS.
static void prepare_call_python(ContextData *context) {
	assert(context->thread_state);
	PyEval_RestoreThread(context->thread_state);
	context->thread_state = NULL;
}

// Called when the operation started by prepare_call_python is done.
static void end_call_python(ContextData *context) {
	assert(!context->thread_state);
	context->thread_state = PyEval_SaveThread();
}

// Creates an instance of the Object class.
static PyObject *object_new(PyTypeObject *type, PyObject *args, PyObject *kwds) {
	ObjectData *self;
	self = (ObjectData *)type->tp_alloc(type, 0);
	if (self != NULL) {
		self->context = NULL;
	}
	return (PyObject *)self;
}

// Deallocates an instance of the Object class.
static void object_dealloc(ObjectData *self) {
	if (self->context) {
		JS_FreeValue(self->context->context, self->object);
		// We incremented the refcount of the context when we created this object, so we should
		// decrease it now so we don't leak memory.
		Py_DECREF(self->context);
	}
	Py_TYPE(self)->tp_free((PyObject *)self);
}

// _quickjs.Object.__call__
static PyObject *object_call(ObjectData *self, PyObject *args, PyObject *kwds);

// _quickjs.Object.json
//
// Returns the JSON representation of the object as a Python string.
static PyObject *object_json(ObjectData *self) {
	JSContext *context = self->context->context;
	JSValue json_string = JS_JSONStringify(context, self->object, JS_UNDEFINED, JS_UNDEFINED);
	return quickjs_to_python(self->context, json_string);
}

// _quickjs.Object.get
//
// Retrieves a property from the JS object.
static PyObject *object_get(ObjectData *self, PyObject *args) {
	const char *name;
	if (!PyArg_ParseTuple(args, "s", &name)) {
		return NULL;
	}
	JSValue value = JS_GetPropertyStr(self->context->context, self->object, name);
	return quickjs_to_python(self->context, value);
}

// _quickjs.Object.dir
//
// Returns a list of all properties of a JS object.
static PyObject *object_dir(ObjectData *self) {
	JSPropertyEnum* props = 0;
	uint32_t len;
	JS_GetOwnPropertyNames(self->context->context, &props, &len, self->object, JS_GPN_STRING_MASK);

	PyObject* list = PyList_New(len);
	for (int i=0; i<len; ++i) {
		const char* prop = JS_AtomToCString(self->context->context, props[i].atom);
		PyList_SetItem(list, i, Py_BuildValue("s", prop));
		JS_FreeCString(self->context->context, prop);
	}
	js_free(self->context->context, props);
	return list;
}

// All methods of the _quickjs.Object class.
static PyMethodDef object_methods[] = {
    {"json", (PyCFunction)object_json, METH_NOARGS, "Converts to a JSON string."},
	{"get", (PyCFunction)object_get, METH_VARARGS, "Retrieves a property."},
	{"dir", (PyCFunction)object_dir, METH_NOARGS, "Returns a list of all properties."},
    {NULL} /* Sentinel */
};

// Define the quickjs.Object type.
static PyTypeObject Object = {PyVarObject_HEAD_INIT(NULL, 0).tp_name = "_quickjs.Object",
                              .tp_doc = "Quickjs object",
                              .tp_basicsize = sizeof(ObjectData),
                              .tp_itemsize = 0,
                              .tp_flags = Py_TPFLAGS_DEFAULT,
                              .tp_new = object_new,
                              .tp_dealloc = (destructor)object_dealloc,
                              .tp_call = (ternaryfunc)object_call,
                              .tp_methods = object_methods};

// Whether converting item to QuickJS would be possible.
static int python_to_quickjs_possible(ContextData *context, PyObject *item) {
	if (PyBool_Check(item)) {
		return 1;
	} else if (PyLong_Check(item)) {
		return 1;
	} else if (PyFloat_Check(item)) {
		return 1;
	} else if (item == Py_None) {
		return 1;
	} else if (PyUnicode_Check(item)) {
		return 1;
	} else if (PyObject_IsInstance(item, (PyObject *)&Object)) {
		ObjectData *object = (ObjectData *)item;
		if (object->context != context) {
			PyErr_Format(PyExc_ValueError, "Can not mix JS objects from different contexts.");
			return 0;
		}
		return 1;
	} else {
		PyErr_Format(PyExc_TypeError,
		             "Unsupported type when converting a Python object to quickjs: %s.",
		             Py_TYPE(item)->tp_name);
		return 0;
	}
}

// Converts item to QuickJS.
//
// If the Python object is not possible to convert to JS, undefined will be returned. This fallback
// will not be used if python_to_quickjs_possible returns 1.
static JSValueConst python_to_quickjs(ContextData *context, PyObject *item) {
	if (PyBool_Check(item)) {
		return JS_MKVAL(JS_TAG_BOOL, item == Py_True ? 1 : 0);
	} else if (PyLong_Check(item)) {
		return JS_MKVAL(JS_TAG_INT, PyLong_AsLong(item));
	} else if (PyFloat_Check(item)) {
		return JS_NewFloat64(context->context, PyFloat_AsDouble(item));
	} else if (item == Py_None) {
		return JS_NULL;
	} else if (PyUnicode_Check(item)) {
		return JS_NewString(context->context, PyUnicode_AsUTF8(item));
	} else if (PyObject_IsInstance(item, (PyObject *)&Object)) {
		return JS_DupValue(context->context, ((ObjectData *)item)->object);
	} else {
		// Can not happen if python_to_quickjs_possible passes.
		return JS_UNDEFINED;
	}
}

// _quickjs.Object.__call__
static PyObject *object_call(ObjectData *self, PyObject *args, PyObject *kwds) {
	if (self->context == NULL) {
		// This object does not have a context and has not been created by this module.
		Py_RETURN_NONE;
	}

	// We first loop through all arguments and check that they are supported without doing anything.
	// This makes the cleanup code simpler for the case where we have to raise an error.
	const int nargs = PyTuple_Size(args);
	for (int i = 0; i < nargs; ++i) {
		PyObject *item = PyTuple_GetItem(args, i);
		if (!python_to_quickjs_possible(self->context, item)) {
			return NULL;
		}
	}

	// Now we know that all arguments are supported and we can convert them.
	JSValueConst *jsargs = malloc(nargs * sizeof(JSValueConst));
	for (int i = 0; i < nargs; ++i) {
		PyObject *item = PyTuple_GetItem(args, i);
		jsargs[i] = python_to_quickjs(self->context, item);
	}

	prepare_call_js(self->context);
	JSValue value;
	value = JS_Call(self->context->context, self->object, JS_NULL, nargs, jsargs);
	for (int i = 0; i < nargs; ++i) {
		JS_FreeValue(self->context->context, jsargs[i]);
	}
	free(jsargs);
	end_call_js(self->context);
	return quickjs_to_python(self->context, value);
}

// Converts a JSValue to a Python object.
//
// Takes ownership of the JSValue and will deallocate it (refcount reduced by 1).
static PyObject *quickjs_to_python(ContextData *context_obj, JSValue value) {
	JSContext *context = context_obj->context;
	int tag = JS_VALUE_GET_TAG(value);
	// A return value of NULL means an exception.
	PyObject *return_value = NULL;

	if (tag == JS_TAG_INT) {
		return_value = Py_BuildValue("i", JS_VALUE_GET_INT(value));
	} else if (tag == JS_TAG_BOOL) {
		return_value = Py_BuildValue("O", JS_VALUE_GET_BOOL(value) ? Py_True : Py_False);
	} else if (tag == JS_TAG_NULL) {
		return_value = Py_None;
	} else if (tag == JS_TAG_UNDEFINED) {
		return_value = Py_None;
	} else if (tag == JS_TAG_EXCEPTION) {
		// We have a Javascript exception. We convert it to a Python exception via a C string.
		JSValue exception = JS_GetException(context);
		const char *cstring = JS_ToCString(context, exception);
		const char *stack_cstring = NULL;
		if (!JS_IsNull(exception) && !JS_IsUndefined(exception)) {
			JSValue stack = JS_GetPropertyStr(context, exception, "stack");
			if (!JS_IsException(stack)) {
				stack_cstring = JS_ToCString(context, stack);
				JS_FreeValue(context, stack);
			}
		}
		if (cstring != NULL) {
			const char *safe_stack_cstring = stack_cstring ? stack_cstring : "";
			if (strstr(cstring, "stack overflow") != NULL) {
				PyErr_Format(StackOverflow, "%s\n%s", cstring, safe_stack_cstring);
			} else {
				PyErr_Format(JSException, "%s\n%s", cstring, safe_stack_cstring);
			}
		} else {
			// This has been observed to happen when different threads have used the same QuickJS
			// runtime, but not at the same time.
			// Could potentially be another problem though, since JS_ToCString may return NULL.
			PyErr_Format(JSException,
			             "(Failed obtaining QuickJS error string. Concurrency issue?)");
		}
		JS_FreeCString(context, cstring);
		JS_FreeCString(context, stack_cstring);
		JS_FreeValue(context, exception);
	} else if (tag == JS_TAG_FLOAT64) {
		return_value = Py_BuildValue("d", JS_VALUE_GET_FLOAT64(value));
	} else if (tag == JS_TAG_STRING) {
		const char *cstring = JS_ToCString(context, value);
		return_value = Py_BuildValue("s", cstring);
		JS_FreeCString(context, cstring);
	} else if (tag == JS_TAG_OBJECT || tag == JS_TAG_MODULE) {
		// This is a Javascript object or function. We wrap it in a _quickjs.Object.
		return_value = PyObject_CallObject((PyObject *)&Object, NULL);
		ObjectData *object = (ObjectData *)return_value;
		// This is important. Otherwise, the context may be deallocated before the object, which
		// will result in a segfault with high probability.
		Py_INCREF(context_obj);
		object->context = context_obj;
		object->object = JS_DupValue(context, value);
	} else {
		PyErr_Format(PyExc_TypeError, "Unknown quickjs tag: %d", tag);
	}

	JS_FreeValue(context, value);
	if (return_value == Py_None) {
		// Can not simply return PyNone for refcounting reasons.
		Py_RETURN_NONE;
	}
	return return_value;
}

static PyObject *test(PyObject *self, PyObject *args) {
	return Py_BuildValue("i", 42);
}

// Global state of the module. Currently none.
struct module_state {};

// Creates an instance of the _quickjs.Context class.
static PyObject *context_new(PyTypeObject *type, PyObject *args, PyObject *kwds) {
	ContextData *self = (ContextData *)type->tp_alloc(type, 0);
	if (self != NULL) {
		// We never have different contexts for the same runtime. This way, different
		// _quickjs.Context can be used concurrently.
		self->runtime = JS_NewRuntime();
		self->context = JS_NewContext(self->runtime);		
		self->has_time_limit = 0;
		self->time_limit = 0;
<<<<<<< HEAD
		self->module_loader = NULL;

		JS_SetModuleLoaderFunc(self->runtime, NULL, js_module_loader, self);
=======
		self->thread_state = NULL;
		self->python_callables = NULL;
		JS_SetContextOpaque(self->context, self);
>>>>>>> 5dab7263
	}
	return (PyObject *)self;
}

// Deallocates an instance of the _quickjs.Context class.
static void context_dealloc(ContextData *self) {	
	JS_FreeContext(self->context);
	JS_FreeRuntime(self->runtime);
	Py_XDECREF(self->module_loader);
	Py_TYPE(self)->tp_free((PyObject *)self);
	PythonCallableNode *node = self->python_callables;
	self->python_callables = NULL;
	while (node) {
		PythonCallableNode *this = node;
		node = node->next;
		Py_DECREF(this->obj);
		PyMem_Free(this);
	}
}

// Evaluates a Python string as JS and returns the result as a Python object. Will return
// _quickjs.Object for complex types (other than e.g. str, int).
static PyObject *context_eval_internal(ContextData *self, PyObject *args, int eval_type) {
	const char *code;
	if (!PyArg_ParseTuple(args, "s", &code)) {
		return NULL;
	}
<<<<<<< HEAD

	// Perform the actual evaluation. We release the GIL in order to speed things up for certain
	// use cases.
	JSValue value;
	InterruptData interrupt_data;
	setup_time_limit(self, &interrupt_data);
	if (self->module_loader != NULL && (eval_type & JS_EVAL_TYPE_MODULE)) {
		// Can not release the GIL. We may have to call into Python code.
		value = JS_Eval(self->context, code, strlen(code), "<input>", eval_type);
	} else {
		Py_BEGIN_ALLOW_THREADS;
		value = JS_Eval(self->context, code, strlen(code), "<input>", eval_type);
		Py_END_ALLOW_THREADS;
	}
	teardown_time_limit(self);
=======
	prepare_call_js(self);
	JSValue value;
	value = JS_Eval(self->context, code, strlen(code), "<input>", eval_type);
	end_call_js(self);
>>>>>>> 5dab7263
	return quickjs_to_python(self, value);
}

// _quickjs.Context.eval
//
// Evaluates a Python string as JS and returns the result as a Python object. Will return
// _quickjs.Object for complex types (other than e.g. str, int).
static PyObject *context_eval(ContextData *self, PyObject *args) {
	return context_eval_internal(self, args, JS_EVAL_TYPE_GLOBAL);
}

// _quickjs.Context.module
//
// Evaluates a Python string as JS module. Otherwise identical to eval.
static PyObject *context_module(ContextData *self, PyObject *args) {
	return context_eval_internal(self, args, JS_EVAL_TYPE_MODULE);
}

// _quickjs.Context.parse_json
//
// Evaluates a Python string as JSON and returns the result as a Python object. Will
// return _quickjs.Object for complex types (other than e.g. str, int).
static PyObject *context_parse_json(ContextData *self, PyObject *args) {
	const char *data;
	if (!PyArg_ParseTuple(args, "s", &data)) {
		return NULL;
	}
	JSValue value;
	Py_BEGIN_ALLOW_THREADS;
	value = JS_ParseJSON(self->context, data, strlen(data), "context_parse_json.json");
	Py_END_ALLOW_THREADS;
	return quickjs_to_python(self, value);
}

// _quickjs.Context.get
//
// Retrieves a global variable from the JS context.
static PyObject *context_get(ContextData *self, PyObject *args) {
	const char *name;
	if (!PyArg_ParseTuple(args, "s", &name)) {
		return NULL;
	}
	JSValue global = JS_GetGlobalObject(self->context);
	JSValue value = JS_GetPropertyStr(self->context, global, name);
	JS_FreeValue(self->context, global);
	return quickjs_to_python(self, value);
}

// _quickjs.Context.set_memory_limit
//
// Sets the memory limit of the context.
static PyObject *context_set_memory_limit(ContextData *self, PyObject *args) {
	Py_ssize_t limit;
	if (!PyArg_ParseTuple(args, "n", &limit)) {
		return NULL;
	}
	JS_SetMemoryLimit(self->runtime, limit);
	Py_RETURN_NONE;
}

// _quickjs.Context.set_time_limit
//
// Sets the CPU time limit of the context. This will be used in an interrupt handler.
static PyObject *context_set_time_limit(ContextData *self, PyObject *args) {
	double limit;
	if (!PyArg_ParseTuple(args, "d", &limit)) {
		return NULL;
	}
	if (limit < 0) {
		self->has_time_limit = 0;
	} else {
		self->has_time_limit = 1;
		self->time_limit = (clock_t)(limit * CLOCKS_PER_SEC);
	}
	Py_RETURN_NONE;
}

// _quickjs.Context.set_max_stack_size
//
// Sets the max stack size in bytes.
static PyObject *context_set_max_stack_size(ContextData *self, PyObject *args) {
	Py_ssize_t limit;
	if (!PyArg_ParseTuple(args, "n", &limit)) {
		return NULL;
	}
	JS_SetMaxStackSize(self->runtime, limit);
	Py_RETURN_NONE;
}

// _quickjs.Context.set_module_loade
//
// Sets the max stack size in bytes.
static PyObject *context_set_module_loader(ContextData *self, PyObject *args) {
	PyObject* loader;
	if (!PyArg_ParseTuple(args, "O", &loader)) {
		return NULL;
	}
	if (!PyCallable_Check(loader)) {
		PyErr_SetString(PyExc_TypeError, "Module loader must be callable.");
		return NULL;
	}
	Py_XDECREF(self->module_loader);
	self->module_loader = loader;
	Py_INCREF(self->module_loader);
	Py_RETURN_NONE;
}

// _quickjs.Context.memory
//
// Sets the CPU time limit of the context. This will be used in an interrupt handler.
static PyObject *context_memory(ContextData *self) {
	PyObject *dict = PyDict_New();
	if (dict == NULL) {
		return NULL;
	}
	JSMemoryUsage usage;
	JS_ComputeMemoryUsage(self->runtime, &usage);
#define MEM_USAGE_ADD_TO_DICT(key)                          \
	{                                                       \
		PyObject *value = PyLong_FromLongLong(usage.key);   \
		if (PyDict_SetItemString(dict, #key, value) != 0) { \
			return NULL;                                    \
		}                                                   \
		Py_DECREF(value);                                   \
	}
	MEM_USAGE_ADD_TO_DICT(malloc_size);
	MEM_USAGE_ADD_TO_DICT(malloc_limit);
	MEM_USAGE_ADD_TO_DICT(memory_used_size);
	MEM_USAGE_ADD_TO_DICT(malloc_count);
	MEM_USAGE_ADD_TO_DICT(memory_used_count);
	MEM_USAGE_ADD_TO_DICT(atom_count);
	MEM_USAGE_ADD_TO_DICT(atom_size);
	MEM_USAGE_ADD_TO_DICT(str_count);
	MEM_USAGE_ADD_TO_DICT(str_size);
	MEM_USAGE_ADD_TO_DICT(obj_count);
	MEM_USAGE_ADD_TO_DICT(obj_size);
	MEM_USAGE_ADD_TO_DICT(prop_count);
	MEM_USAGE_ADD_TO_DICT(prop_size);
	MEM_USAGE_ADD_TO_DICT(shape_count);
	MEM_USAGE_ADD_TO_DICT(shape_size);
	MEM_USAGE_ADD_TO_DICT(js_func_count);
	MEM_USAGE_ADD_TO_DICT(js_func_size);
	MEM_USAGE_ADD_TO_DICT(js_func_code_size);
	MEM_USAGE_ADD_TO_DICT(js_func_pc2line_count);
	MEM_USAGE_ADD_TO_DICT(js_func_pc2line_size);
	MEM_USAGE_ADD_TO_DICT(c_func_count);
	MEM_USAGE_ADD_TO_DICT(array_count);
	MEM_USAGE_ADD_TO_DICT(fast_array_count);
	MEM_USAGE_ADD_TO_DICT(fast_array_elements);
	MEM_USAGE_ADD_TO_DICT(binary_object_count);
	MEM_USAGE_ADD_TO_DICT(binary_object_size);
	return dict;
}

// _quickjs.Context.gc
//
// Runs garbage collection.
static PyObject *context_gc(ContextData *self) {
	JS_RunGC(self->runtime);
	Py_RETURN_NONE;
}

static JSValue js_c_function(
    JSContext *ctx, JSValueConst this_val, int argc, JSValueConst *argv, int magic) {
	ContextData *context = (ContextData *)JS_GetContextOpaque(ctx);
	if (context->has_time_limit) {
		return JS_ThrowInternalError(ctx, "Can not call into Python with a time limit set.");
	}
	PythonCallableNode *node = context->python_callables;
	while (node && node->magic != magic) {
		node = node->next;
	}
	if (!node) {
		return JS_ThrowInternalError(ctx, "Internal error.");
	}
	prepare_call_python(context);

	PyObject *args = PyTuple_New(argc);
	if (!args) {
		end_call_python(context);
		return JS_ThrowOutOfMemory(ctx);
	}
	int tuple_success = 1;
	for (int i = 0; i < argc; ++i) {
		PyObject *arg = quickjs_to_python(context, JS_DupValue(ctx, argv[i]));
		if (!arg) {
			tuple_success = 0;
			break;
		}
		PyTuple_SET_ITEM(args, i, arg);
	}
	if (!tuple_success) {
		Py_DECREF(args);
		return JS_ThrowInternalError(ctx, "Internal error: could not convert args.");
	}

	PyObject *result = PyObject_CallObject(node->obj, args);
	Py_DECREF(args);
	if (!result) {
		end_call_python(context);
		return JS_ThrowInternalError(ctx, "Python call failed.");
	}
	JSValue js_result = JS_NULL;
	if (python_to_quickjs_possible(context, result)) {
		js_result = python_to_quickjs(context, result);
	}
	Py_DECREF(result);

	end_call_python(context);
	return js_result;
}

static PyObject *context_add_callable(ContextData *self, PyObject *args) {
	const char *name;
	PyObject *callable;
	if (!PyArg_ParseTuple(args, "sO", &name, &callable)) {
		return NULL;
	}
	if (!PyCallable_Check(callable)) {
		PyErr_SetString(PyExc_TypeError, "Argument must be callable.");
		return NULL;
	}

	PythonCallableNode *node = PyMem_Malloc(sizeof(PythonCallableNode));
	if (!node) {
		return NULL;
	}
	Py_INCREF(callable);
	node->magic = 0;
	if (self->python_callables) {
		node->magic = self->python_callables->magic + 1;
	}
	node->obj = callable;
	node->next = self->python_callables;
	self->python_callables = node;

	JSValue function = JS_NewCFunctionMagic(
	    self->context,
	    js_c_function,
	    name,
	    0,  // TODO: Should we allow setting the .length of the function to something other than 0?
	    JS_CFUNC_generic_magic,
	    node->magic);
	JSValue global = JS_GetGlobalObject(self->context);
	// If this fails we don't notify the caller of this function.
	int ret = JS_SetPropertyStr(self->context, global, name, function);
	JS_FreeValue(self->context, global);
	if (ret != 1) {
		PyErr_SetString(PyExc_TypeError, "Failed adding the callable.");
		return NULL;
	} else {
		Py_RETURN_NONE;
	}
}

// All methods of the _quickjs.Context class.
static PyMethodDef context_methods[] = {
    {"eval", (PyCFunction)context_eval, METH_VARARGS, "Evaluates a Javascript string."},
    {"module",
     (PyCFunction)context_module,
     METH_VARARGS,
     "Evaluates a Javascript string as a module."},
    {"parse_json", (PyCFunction)context_parse_json, METH_VARARGS, "Parses a JSON string."},
    {"get", (PyCFunction)context_get, METH_VARARGS, "Gets a Javascript global variable."},
    {"set_memory_limit",
     (PyCFunction)context_set_memory_limit,
     METH_VARARGS,
     "Sets the memory limit in bytes."},
    {"set_time_limit",
     (PyCFunction)context_set_time_limit,
     METH_VARARGS,
     "Sets the CPU time limit in seconds (C function clock() is used)."},
    {"set_max_stack_size",
     (PyCFunction)context_set_max_stack_size,
     METH_VARARGS,
     "Sets the maximum stack size in bytes. Default is 256kB."},
	{"set_module_loader",
	 (PyCFunction)context_set_module_loader,
     METH_VARARGS,
     "Sets the Python function that takes a module name and returns its source code."}, 
    {"memory", (PyCFunction)context_memory, METH_NOARGS, "Returns the memory usage as a dict."},
    {"gc", (PyCFunction)context_gc, METH_NOARGS, "Runs garbage collection."},
    {"add_callable", (PyCFunction)context_add_callable, METH_VARARGS, "Wraps a Python callable."},
    {NULL} /* Sentinel */
};

// Define the _quickjs.Context type.
static PyTypeObject Context = {PyVarObject_HEAD_INIT(NULL, 0).tp_name = "_quickjs.Context",
                               .tp_doc = "Quickjs context",
                               .tp_basicsize = sizeof(ContextData),
                               .tp_itemsize = 0,
                               .tp_flags = Py_TPFLAGS_DEFAULT,
                               .tp_new = context_new,
                               .tp_dealloc = (destructor)context_dealloc,
                               .tp_methods = context_methods};

// All global methods in _quickjs.
static PyMethodDef myextension_methods[] = {{"test", (PyCFunction)test, METH_NOARGS, NULL},
                                            {NULL, NULL}};

// Define the _quickjs module.
static struct PyModuleDef moduledef = {PyModuleDef_HEAD_INIT,
                                       "quickjs",
                                       NULL,
                                       sizeof(struct module_state),
                                       myextension_methods,
                                       NULL,
                                       NULL,
                                       NULL,
                                       NULL};

// This function runs when the module is first imported.
PyMODINIT_FUNC PyInit__quickjs(void) {
	if (PyType_Ready(&Context) < 0) {
		return NULL;
	}
	if (PyType_Ready(&Object) < 0) {
		return NULL;
	}

	PyObject *module = PyModule_Create(&moduledef);
	if (module == NULL) {
		return NULL;
	}

	JSException = PyErr_NewException("_quickjs.JSException", NULL, NULL);
	if (JSException == NULL) {
		return NULL;
	}
	StackOverflow = PyErr_NewException("_quickjs.StackOverflow", JSException, NULL);
	if (StackOverflow == NULL) {
		return NULL;
	}

	Py_INCREF(&Context);
	PyModule_AddObject(module, "Context", (PyObject *)&Context);
	Py_INCREF(&Object);
	PyModule_AddObject(module, "Object", (PyObject *)&Object);
	PyModule_AddObject(module, "JSException", JSException);
	PyModule_AddObject(module, "StackOverflow", StackOverflow);
	return module;
}<|MERGE_RESOLUTION|>--- conflicted
+++ resolved
@@ -24,15 +24,12 @@
 	JSContext *context;
 	int has_time_limit;
 	clock_t time_limit;
-<<<<<<< HEAD
 	PyObject* module_loader;
-=======
 	// Used when releasing the GIL.
 	PyThreadState *thread_state;
 	InterruptData interrupt_data;
 	// NULL-terminated singly linked list of callable Python objects that we need to keep alive.
 	PythonCallableNode *python_callables;
->>>>>>> 5dab7263
 } ContextData;
 
 // The data of the type _quickjs.Object.
@@ -49,13 +46,6 @@
 //
 // Takes ownership of the JSValue and will deallocate it (refcount reduced by 1).
 static PyObject *quickjs_to_python(ContextData *context_obj, JSValue value);
-
-<<<<<<< HEAD
-// Keeps track of the time if we are using a time limit.
-typedef struct {
-	clock_t start;
-	clock_t limit;
-} InterruptData;
 
 static JSModuleDef *js_module_loader(JSContext *ctx,
                               const char *module_name, void *opaque) {
@@ -85,8 +75,6 @@
     return module;
 }
 
-=======
->>>>>>> 5dab7263
 // Returns nonzero if we should stop due to a time limit.
 static int js_interrupt_handler(JSRuntime *rt, void *opaque) {
 	InterruptData *data = opaque;
@@ -400,15 +388,13 @@
 		self->context = JS_NewContext(self->runtime);		
 		self->has_time_limit = 0;
 		self->time_limit = 0;
-<<<<<<< HEAD
+
 		self->module_loader = NULL;
-
 		JS_SetModuleLoaderFunc(self->runtime, NULL, js_module_loader, self);
-=======
+		
 		self->thread_state = NULL;
 		self->python_callables = NULL;
 		JS_SetContextOpaque(self->context, self);
->>>>>>> 5dab7263
 	}
 	return (PyObject *)self;
 }
@@ -436,28 +422,10 @@
 	if (!PyArg_ParseTuple(args, "s", &code)) {
 		return NULL;
 	}
-<<<<<<< HEAD
-
-	// Perform the actual evaluation. We release the GIL in order to speed things up for certain
-	// use cases.
-	JSValue value;
-	InterruptData interrupt_data;
-	setup_time_limit(self, &interrupt_data);
-	if (self->module_loader != NULL && (eval_type & JS_EVAL_TYPE_MODULE)) {
-		// Can not release the GIL. We may have to call into Python code.
-		value = JS_Eval(self->context, code, strlen(code), "<input>", eval_type);
-	} else {
-		Py_BEGIN_ALLOW_THREADS;
-		value = JS_Eval(self->context, code, strlen(code), "<input>", eval_type);
-		Py_END_ALLOW_THREADS;
-	}
-	teardown_time_limit(self);
-=======
 	prepare_call_js(self);
 	JSValue value;
 	value = JS_Eval(self->context, code, strlen(code), "<input>", eval_type);
 	end_call_js(self);
->>>>>>> 5dab7263
 	return quickjs_to_python(self, value);
 }
 
