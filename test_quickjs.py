--- conflicted
+++ resolved
@@ -502,13 +502,6 @@
         self.assertEqual(f(11), 11)
         self.assertEqual(f(None), 42)
 
-<<<<<<< HEAD
-    def test_bigint(self):
-        context = quickjs.Context()
-        self.assertEqual(context.eval(f"BigInt('{10**100}')"), 10**100)
-        self.assertEqual(context.eval(f"BigInt('{-10**100}')"), -10**100)
-
-=======
     def test_symbol_conversion(self):
         context = quickjs.Context()
         context.eval("a = Symbol();")
@@ -522,7 +515,11 @@
         # There is precision loss occurring in JS due to
         # the floating point implementation of numbers.
         self.assertTrue(context.eval("v == 1e25"))
->>>>>>> 33d3e3d2
+
+    def test_bigint(self):
+        context = quickjs.Context()
+        self.assertEqual(context.eval(f"BigInt('{10**100}')"), 10**100)
+        self.assertEqual(context.eval(f"BigInt('{-10**100}')"), -10**100)
 
 class Threads(unittest.TestCase):
     def setUp(self):
